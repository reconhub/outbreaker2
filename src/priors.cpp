#include <Rcpp.h>
#include <Rmath.h>
#include "internals.h"


// ON WHEN THESE ARE USED

// These functions implement various default priors. The alternative to these
// defaults is using user-specified closures, which only take one parameter
// 'param', and have prior parameters enclosed or hard-coded. If user-specified
// functions are using C/C++ code, we strongly recommend using the native R API
// to distribution functions. For a list of available distributions, see:
// https://cran.r-project.org/doc/manuals/r-release/R-exts.html#Distribution-functions




// ON THE USE OF CLOSURES

// User-specified prior functions are R closures which contain the prior
// parameters, so that the evaluation of the prior is simple and takes a single
// argument 'param'. On the C++ side, using closures would add unwanted
// complexity to the code. Besides, closures would have to be created within the
// movement functions, i.e. every time they are called. Therefore, the C++
// priors used by default are not closures, and take three arguments:

// - param: a Rcpp:List containing parameters

// - config: a Rcpp:List containing parameters for the priors in
// config["prior_xxx"] where 'xxx' is the name of the relevant parameter

// - custom_function: an optional custom prior function (closure); if NULL
// (i.e. R_NilValue in C++) then the basic functions are used


// The prior for the mutation rate 'mu' is an exponential distribution

// [[Rcpp::export(rng = false)]]
double cpp_prior_mu(Rcpp::List param, Rcpp::List config,
		    Rcpp::RObject custom_function = R_NilValue) {

  if (custom_function == R_NilValue) {
    // note: R::dexp is parametrised by scale, not rate
    double scale = 1.0 / Rcpp::as<double>(config["prior_mu"]);

    return R::dexp(Rcpp::as<double>(param["mu"]), scale, true);
 } else {
    Rcpp::Function f = Rcpp::as<Rcpp::Function>(custom_function);

    return Rcpp::as<double>(f(param));
 }

}






// The prior for the reporting probability 'pi' is a beta distribution

// [[Rcpp::export(rng = false)]]
double cpp_prior_pi(Rcpp::List param, Rcpp::List config,
		    Rcpp::RObject custom_function = R_NilValue) {

  if (custom_function == R_NilValue) {
    Rcpp::NumericVector shape = config["prior_pi"];

    return R::dbeta(Rcpp::as<double>(param["pi"]),
			  (double) shape[0],
			  (double) shape[1],
			  true);
  } else {
    Rcpp::Function f = Rcpp::as<Rcpp::Function>(custom_function);

    return Rcpp::as<double>(f(param));
  }

}



// The prior for the transfer probability 'sigma' is a beta distribution

// [[Rcpp::export(rng = false)]]
double cpp_prior_sigma(Rcpp::List param, Rcpp::List config,
                       Rcpp::RObject custom_function = R_NilValue) {
    
    if (custom_function == R_NilValue) {
        Rcpp::NumericVector shape = config["prior_sigma"];
        
        return R::dbeta(Rcpp::as<double>(param["sigma"]),
                        (double) shape[0],
                        (double) shape[1],
                        true);
    } else {
        Rcpp::Function f = Rcpp::as<Rcpp::Function>(custom_function);
        
        return Rcpp::as<double>(f(param));
    }
    
}



// The prior for the contact reporting coverage 'eps' is a beta distribution

// [[Rcpp::export(rng = false)]]
double cpp_prior_eps(Rcpp::List param, Rcpp::List config,
		    Rcpp::RObject custom_function = R_NilValue) {

  if (custom_function == R_NilValue) {
    Rcpp::NumericVector shape = config["prior_eps"];

    return R::dbeta(Rcpp::as<double>(param["eps"]),
			  (double) shape[0],
			  (double) shape[1],
			  true);
  } else {
    Rcpp::Function f = Rcpp::as<Rcpp::Function>(custom_function);

    return Rcpp::as<double>(f(param));
  }

}


// The prior for the non-transmision contact rate 'lambda' is a beta distribution

// [[Rcpp::export(rng = false)]]
double cpp_prior_lambda(Rcpp::List param, Rcpp::List config,
		    Rcpp::RObject custom_function = R_NilValue) {

  if (custom_function == R_NilValue) {
    Rcpp::NumericVector shape = config["prior_lambda"];

    return R::dbeta(Rcpp::as<double>(param["lambda"]),
			  (double) shape[0],
			  (double) shape[1],
			  true);
  } else {
    Rcpp::Function f = Rcpp::as<Rcpp::Function>(custom_function);

    return Rcpp::as<double>(f(param));
  }

}

// The prior for the non-transmision contact rate 'poisson_scale' is a gamma distribution
// [[Rcpp::export(rng = false)]]
double cpp_prior_poisson_scale(Rcpp::List param, Rcpp::List config,
                        Rcpp::RObject custom_function = R_NilValue) {
  
  if (custom_function == R_NilValue) {
    // first value is shape, second is scale
    Rcpp::NumericVector shape = config["prior_poisson_scale"];
    
    return R::dgamma(Rcpp::as<double>(param["poisson_scale"]),
                     (double) shape[0], 
                                   (double) shape[1],
                                                 true);
  } else {
    Rcpp::Function f = Rcpp::as<Rcpp::Function>(custom_function);
    
    return Rcpp::as<double>(f(param));
  }
}



// [[Rcpp::export(rng = false)]]
double cpp_prior_all(Rcpp::List param, Rcpp::List config,
		     Rcpp::RObject custom_functions = R_NilValue
		     ) {
  if (custom_functions == R_NilValue) {

    return cpp_prior_mu(param, config) +
      cpp_prior_pi(param, config) +
      cpp_prior_sigma(param, config) +
      cpp_prior_eps(param, config) +
      cpp_prior_lambda(param, config) +
<<<<<<< HEAD
      cpp_prior_sigma(param, config);
=======
      cpp_prior_poisson_scale(param, config);
>>>>>>> 85b6ca72

  } else {

    Rcpp::List list_functions = Rcpp::as<Rcpp::List>(custom_functions);

    return cpp_prior_mu(param, config, list_functions["mu"]) +
      cpp_prior_pi(param, config, list_functions["pi"]) +
      cpp_prior_sigma(param, config, list_functions["sigma"]) +
      cpp_prior_eps(param, config, list_functions["eps"]) +
      cpp_prior_lambda(param, config, list_functions["lambda"]) +
<<<<<<< HEAD
      cpp_prior_sigma(param, config, list_functions["sigma"]);
=======
      cpp_prior_poisson_scale(param, config, list_functions["poisson_scale"]);
>>>>>>> 85b6ca72
  }
}<|MERGE_RESOLUTION|>--- conflicted
+++ resolved
@@ -179,11 +179,7 @@
       cpp_prior_sigma(param, config) +
       cpp_prior_eps(param, config) +
       cpp_prior_lambda(param, config) +
-<<<<<<< HEAD
-      cpp_prior_sigma(param, config);
-=======
       cpp_prior_poisson_scale(param, config);
->>>>>>> 85b6ca72
 
   } else {
 
@@ -194,10 +190,7 @@
       cpp_prior_sigma(param, config, list_functions["sigma"]) +
       cpp_prior_eps(param, config, list_functions["eps"]) +
       cpp_prior_lambda(param, config, list_functions["lambda"]) +
-<<<<<<< HEAD
-      cpp_prior_sigma(param, config, list_functions["sigma"]);
-=======
       cpp_prior_poisson_scale(param, config, list_functions["poisson_scale"]);
->>>>>>> 85b6ca72
+
   }
 }