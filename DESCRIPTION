Package: outbreaker2
Version: 1.0-0
Date: 2029-09-11
Title: Bayesian Reconstruction of Disease Outbreaks by Combining Epidemiologic
    and Genomic Data
Author: Thibaut Jombart <thibautjombart@gmail.com>
Maintainer: Thibaut Jombart <thibautjombart@gmail.com>
Description: Bayesian reconstruction of disease outbreaks using epidemiological
    and genetic information.
License: GPL (>=2)
Suggests:
    coda,
    microbenchmark,
    testthat
Depends:
    R (>= 3.0.0)
Imports:
    Rcpp,
    ape,
    ggplot2,
<<<<<<< HEAD
    visNetwork,
    magrittr
=======
    grDevices,
    stats,
    utils,
    visNetwork
>>>>>>> e2380835
LazyData: true
LinkingTo:
    Rcpp
RoxygenNote: 5.0.1<|MERGE_RESOLUTION|>--- conflicted
+++ resolved
@@ -18,15 +18,11 @@
     Rcpp,
     ape,
     ggplot2,
-<<<<<<< HEAD
     visNetwork,
-    magrittr
-=======
+    magrittr,
     grDevices,
     stats,
-    utils,
-    visNetwork
->>>>>>> e2380835
+    utils
 LazyData: true
 LinkingTo:
     Rcpp
